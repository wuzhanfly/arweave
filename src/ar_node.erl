-module(ar_node).
-export([start/0, start/1, start/2, start/3, start/4, start/5, start/6, start/7, stop/1]).
-export([get_blocks/1, get_block/2, get_full_block/2, get_tx/2, get_peers/1, get_wallet_list/1, get_hash_list/1, get_trusted_peers/1, get_balance/2, get_last_tx/2, get_last_tx_from_floating/2, get_pending_txs/1,get_full_pending_txs/1]).
-export([get_current_diff/1, get_diff/1, get_floating_wallet_list/1, generate_floating_wallet_list/2, find_recall_hash/2, get_all_known_txs/1, get_reward_pool/1]).
-export([mine/1, automine/1, truncate/1]).
-export([add_block/3, add_block/4, add_block/5]).
-export([add_tx/2, add_peers/2]).
-export([calculate_reward/2]).
-export([rejoin/2]).
-export([filter_all_out_of_order_txs/2, filter_out_of_order_txs/2]).
-export([set_loss_probability/2, set_delay/2, set_mining_delay/2, set_xfer_speed/2]).
-export([apply_tx/2, apply_txs/2, apply_mining_reward/4, validate/5, validate/8, find_recall_block/1, calculate_reward_pool/3]).
-export([find_sync_block/1, sort_blocks_by_count/1, get_current_block/1]).
-export([start_link/1]).
-export([retry_block/4, retry_full_block/4]).
-export([filter_all_out_of_order_txs_large_test_slow/0,filter_out_of_order_txs_large_test_slow/0]).
-export([wallet_two_transaction_test_slow/0, single_wallet_double_tx_before_mine_test_slow/0, single_wallet_double_tx_wrong_order_test_slow/0]).
-export([tx_threading_test_slow/0, bogus_tx_thread_test_slow/0, filter_out_of_order_txs_test_slow/0,filter_all_out_of_order_txs_test_slow/0, wallet_transaction_test_slow/0]).
-export([large_weakly_connected_blockweave_with_data_test_slow/0,large_blockweave_with_data_test_slow/0,medium_blockweave_mine_multiple_data_test_slow/0]).
-include("ar.hrl").
-include_lib("eunit/include/eunit.hrl").

%%% Blockweave maintaining nodes in the Arweave system.

-record(state, {
	hash_list = not_joined,
	wallet_list = [],
	floating_wallet_list = [],
	height = 0,
	gossip,
	txs = [],
	miner,
	mining_delay = 0,
	automine = false,
	reward_addr = unclaimed,
	trusted_peers = [],
	waiting_txs = [],
	potential_txs = [],
    tags = [],
	reward_pool = 0,
	diff = 0,
	last_retarget
}).

%% Maximum number of blocks to hold at any time.
%% NOTE: This value should be greater than ?RETARGET_BLOCKS + 1
%% in order for the TNT test suite to pass.
-define(MAX_BLOCKS, ?RETARGET_BLOCKS).

%% Ensure this number of the last blocks are not dropped.
-define(KEEP_LAST_BLOCKS, 5).

%% The time to poll peers for a new current block.
-define(POLL_TIME, 60*100).

%%@doc Start a node, linking to a supervisor process
start_link(Args) ->
	PID = erlang:apply(ar_node, start, Args),
	{ok, PID}.

%% @doc Start a node, optionally with a list of peers.
start() -> start([]).
start(Peers) -> start(Peers, not_joined).
start(Peers, Bs) -> start(Peers, Bs, 0).
start(Peers, Bs, MiningDelay) ->
	start(Peers, Bs, MiningDelay, unclaimed).
start(Peers, HashList, MiningDelay, RewardAddr) ->
	start(Peers, HashList, MiningDelay, RewardAddr, true).
start(Peers, Bs = [B|_], MiningDelay, RewardAddr, AutoJoin) when is_record(B, block) ->
	lists:map(fun ar_storage:write_block/1, Bs),
	start(Peers, [B#block.indep_hash|B#block.hash_list], MiningDelay, RewardAddr, AutoJoin);
start(Peers, HashList, MiningDelay, RewardAddr, AutoJoin) ->
	start(Peers, HashList, MiningDelay, RewardAddr, AutoJoin, ?DEFAULT_DIFF).
start(Peers, HashList, MiningDelay, RewardAddr, AutoJoin, Diff) ->
	start(Peers, HashList, MiningDelay, RewardAddr, AutoJoin, Diff, os:system_time(seconds)).
start(Peers, Bs = [B|_], MiningDelay, RewardAddr, AutoJoin, Diff, LastRetarget) when is_record(B, block) ->
	lists:map(fun ar_storage:write_block/1, Bs),
	start(Peers, [B#block.indep_hash|B#block.hash_list], MiningDelay, RewardAddr, AutoJoin, Diff, LastRetarget);
start(Peers, HashList, MiningDelay, RewardAddr, AutoJoin, Diff, LastRetarget) ->
	PID = spawn(
		fun() ->
			case {HashList, AutoJoin} of
				{not_joined, true} ->
					ar_join:start(self(), Peers);
				_ ->
					do_nothing
			end,			
			Gossip = ar_gossip:init(Peers),
			Hashes = ar_util:wallets_from_hashes(HashList),
			Height = ar_util:height_from_hashes(HashList),
			server(
				#state {
					gossip = Gossip,
					hash_list = HashList,
					wallet_list = Hashes,
					floating_wallet_list = Hashes,
					mining_delay = MiningDelay,
					reward_addr = RewardAddr,
					height = Height,
					trusted_peers = Peers,
					diff = Diff,
					last_retarget = LastRetarget

				}
			)
		end
    ),
	ar_http_iface:reregister(http_entrypoint_node, PID),
	PID.

%% @doc Stop a node (and its miner)
stop(Node) ->
	Node ! stop,
	ok.

%% Get the current, top block.
get_current_block(Peers) when is_list(Peers) ->
	case sort_blocks_by_count(lists:map(fun get_current_block/1, Peers)) of
		[] -> unavailable;
		[B|_] -> B
	end;
get_current_block(Peer) when is_pid(Peer) ->
	Peer ! {get_current_block, self()},
	receive
		{block, CurrentBlock} -> CurrentBlock
	after ?LOCAL_NET_TIMEOUT ->
		not_found
	end;
get_current_block(Peer) ->
	ar_http_iface:get_current_block(Peer).

%% Sorts blocks by plurality of height.
sort_blocks_by_count(Blocks) ->
	SortedBlocks = lists:sort(
		fun(BlockA, BlockB) ->
			ar_util:count(BlockA, Blocks) == ar_util:count(BlockB, Blocks)
		end,
		lists:filter(
			fun(not_found) -> false;
			   (unavailable) -> false;
			   (_) -> true
			end,
			ar_util:unique(Blocks)
		)
	),
	ar_storage:read_block(SortedBlocks).

%% @doc Return the entire block list from a node.
get_blocks(Node) ->
	Node ! {get_blocks, self()},
	receive
		{blocks, Node, Bs} -> Bs
	after ?LOCAL_NET_TIMEOUT ->
		not_found
	end.

%% @doc Return a specific block from a node, if it has it.
get_block(Peers, ID) when is_list(Peers) ->
	%ar:d([{getting_block, ar_util:encode(ID)}, {peers, Peers}]),
	case ar_storage:read_block(ID) of
		unavailable ->
			case sort_blocks_by_count([ get_block(Peer, ID) || Peer <- Peers ]) of
				[] -> unavailable;
				[B|_] -> B
			end;
		Block -> Block
	end;
get_block(Proc, ID) when is_pid(Proc) ->
	ar_storage:read_block(ID);
get_block(Host, ID) ->
	ar_http_iface:get_block(Host, ID).

%% @doc Reattempts to find a block from a node retrying up to Count times.
retry_block(_, _, Response, 0) ->
	Response;
retry_block(Host, ID, _, Count) ->
	case get_block(Host, ID) of
		not_found ->
			timer:sleep(3000),
			retry_block(Host, ID, not_found, Count-1);
		unavailable ->
			timer:sleep(3000),
			retry_block(Host, ID, unavailable, Count-1);
		B -> B
	end.
%% @doc Return a specific full block from a node, if it has it.
get_full_block(Peers, ID) when is_list(Peers) ->
	case ar_storage:read_block(ID) of
		unavailable ->
			case sort_blocks_by_count([ get_full_block(Peer, ID) || Peer <- Peers ]) of
				[] -> unavailable;
				[B|_] -> B
			end;
		_ -> make_full_block(ID)
	end;
get_full_block(Proc, ID) when is_pid(Proc) ->
	make_full_block(ID);
get_full_block(Host, ID) ->
	ar_http_iface:get_full_block(Host, ID).

get_encrypted_block(Peers, ID) when is_list(Peers) ->
	%ar:d([{getting_block, ar_util:encode(ID)}, {peers, Peers}]),
	case ar_storage:read_block(ID) of
		unavailable ->
			case sort_blocks_by_count([ get_encrypted_block(Peer, ID) || Peer <- Peers ]) of
				[] -> unavailable;
				[B|_] -> B
			end;
		Block -> Block
	end;
get_encrypted_block(Proc, ID) when is_pid(Proc) ->
	ar_storage:read_block(ID);
get_encrypted_block(Host, ID) ->
	ar_http_iface:get_encrypted_block(Host, ID).

%% @doc Return a specific full block from a node, if it has it.
get_encrypted_full_block(Peers, ID) when is_list(Peers) ->
	case ar_storage:read_block(ID) of
		unavailable ->
			case sort_blocks_by_count([ get_encrypted_full_block(Peer, ID) || Peer <- Peers ]) of
				[] -> unavailable;
				[B|_] -> B
			end;
		Block -> make_full_block(ID)
	end;
get_encrypted_full_block(Proc, ID) when is_pid(Proc) ->
	make_full_block(ID);
get_encrypted_full_block(Host, ID) ->
	ar_http_iface:get_encrypted_full_block(Host, ID).

%% @doc Reattempts to find a full block from a node retrying up to Count times.
retry_full_block(_, _, Response, 0) ->
	Response;
retry_full_block(Host, ID, _, Count) ->
	case get_full_block(Host, ID) of
		not_found ->
			timer:sleep(3000),
			retry_full_block(Host, ID, not_found, Count-1);
		unavailable ->
			timer:sleep(3000),
			retry_full_block(Host, ID, unavailable, Count-1);
		B -> B
	end.

retry_encrypted_full_block(_, _, Response, 0) ->
	Response;
retry_encrypted_full_block(Host, ID, _, Count) ->
	case get_encrypted_full_block(Host, ID) of
		not_found ->
			timer:sleep(3000),
			retry_encrypted_full_block(Host, ID, not_found, Count-1);
		unavailable ->
			timer:sleep(3000),
			retry_encrypted_full_block(Host, ID, unavailable, Count-1);
		B -> B
	end.

%% @doc convert a block header into a full block
make_full_block(ID) ->
	BlockHeader = ar_storage:read_block(ID),
	case ar_storage:read_block(ID) of
		unavailable -> unavailable;
		BlockHeader ->
			BlockHeader#block{ txs = 
				ar_node:get_tx(
					whereis(http_entrypoint_node),
					BlockHeader#block.txs
				)		
			}
	end.

sort_txs_by_count(TXs) ->
	SortedTXs = lists:sort(
		fun(TXA, TXB) ->
			ar_util:count(TXA, TXs) == ar_util:count(TXB, TXs)
		end,
		lists:filter(
			fun(not_found) -> false;
			   (unavailable) -> false;
			   (_) -> true
			end,
			ar_util:unique(TXs)
		)
	),
	ar_storage:read_tx(SortedTXs).

%% @doc Return a specific tx from a node, if it has it.
get_tx(_, []) -> [];
get_tx(Peers, ID) when is_list(Peers) ->
	ar:d([{getting_tx, ID}, {peers, Peers}]),
	case
		{
			ar_storage:read_tx(ID),
			lists:keyfind(ID, 2, get_full_pending_txs(whereis(http_entrypoint_node)))
		} of
		{unavailable, false} ->
			case sort_txs_by_count([ get_tx(Peer, ID) || Peer <- Peers ]) of
				[] -> unavailable;
				[T|_] -> T
			end;
		{TX, false} -> TX;
		{unavailable, TX} -> TX;
		{TX, _} -> TX
	end;
get_tx(Proc, ID) when is_pid(Proc) ->
	%ar:d({pending, get_full_pending_txs(whereis(http_entrypoint_node))}),
	ar_storage:read_tx(ID);

get_tx(Host, ID) ->
	ar_http_iface:get_tx(Host, ID).

get_trusted_peers(Proc) when is_pid(Proc) ->
	Proc ! {get_trusted_peers, self()},
	receive
		{peers, Ps} -> Ps
	after ?LOCAL_NET_TIMEOUT -> not_found
	end;
get_trusted_peers(_) ->
	unavailable.

get_all_known_txs(Node) ->
	Node ! {get_all_known_txs, self()},
	receive
		{all_known_txs, TXs} -> TXs
	after ?LOCAL_NET_TIMEOUT -> not_found
	end.

rejoin(Proc, Peers) ->
	Proc ! {rejoin, Peers}.

%% @doc Get a list of peers from the node's #gs_state.
get_peers(Proc) when is_pid(Proc) ->
	Proc ! {get_peers, self()},
	receive
		{peers, Ps} -> Ps
	after ?LOCAL_NET_TIMEOUT -> not_found
	end;
get_peers(Host) ->
	ar_http_iface:get_peers(Host).

%% @doc Get the list of wallets from the node
get_wallet_list(Node) ->
    Node ! {get_walletlist, self()},
    receive
		{walletlist, WalletList} -> WalletList
	after ?LOCAL_NET_TIMEOUT -> not_found
	end.

%% @doc Get the hash list from the node
get_hash_list(Node) ->
    Node ! {get_hashlist, self()},
    receive
		{hashlist, not_joined} -> [];
		{hashlist, HashList} -> HashList
	after ?LOCAL_NET_TIMEOUT -> not_found
	end.

%% @doc Return the current balance associated with a wallet.
get_balance(Node, Addr) when ?IS_ADDR(Addr) ->
	Node ! {get_balance, self(), Addr},
	receive
		{balance, Addr, B} -> B
	end;
get_balance(Node, WalletID) ->
	get_balance(Node, ar_wallet:to_address(WalletID)).

%% @doc Return the last tx associated with a wallet.
get_last_tx(Node, Addr) when ?IS_ADDR(Addr) ->
	Node ! {get_last_tx, self(), Addr},
	receive
		{last_tx, Addr, LastTX} -> LastTX
	end;
get_last_tx(Node, WalletID) ->
	get_last_tx(Node, ar_wallet:to_address(WalletID)).

%% @doc Return the last tx from the floating wallet list associated with a wallet.
get_last_tx_from_floating(Node, Addr) when ?IS_ADDR(Addr) ->
	Node ! {get_last_tx_from_floating, self(), Addr},
	receive
		{last_tx_from_floating, Addr, LastTX} -> LastTX
	end;
get_last_tx_from_floating(Node, WalletID) ->
	get_last_tx_from_floating(Node, ar_wallet:to_address(WalletID)).

%% @doc Return all pending transactions
get_pending_txs(Node) ->
	Node ! {get_txs, self()},
	receive
		{all_txs, Txs} -> [T#tx.id || T <- Txs]
		after 1000 -> []
	end.
get_full_pending_txs(Node) ->
	Node ! {get_txs, self()},
	receive
		{all_txs, Txs} -> Txs
		after 1000 -> []
	end.

get_floating_wallet_list(Node) ->
    Node ! {get_floatingwalletlist, self()},
    receive
		{floatingwalletlist, WalletList} -> WalletList
	end.

get_current_diff(Node) ->
    Node ! {get_current_diff, self()},
    receive
		{current_diff, Diff} -> Diff
	end.

get_diff(Node) ->
	Node ! {get_diff, self()},
	receive
		{diff, Diff} -> Diff
	end.

get_reward_pool(Node) ->
	Node ! {get_reward_pool, self()},
	receive
		{reward_pool, RewardPool} -> RewardPool
	end.

%% @doc Trigger a node to start mining a block.
mine(Node) ->
	Node ! mine.

%% @doc Trigger a node to mine continually.
automine(Node) ->
	Node ! automine.

%% @doc Cause a node to forget all but the latest block.
truncate(Node) ->
	Node ! truncate.

%% @doc Set the likelihood that a message will be dropped in transmission.
set_loss_probability(Node, Prob) ->
	Node ! {set_loss_probability, Prob}.

%% @doc Set the max network latency delay for a node.
set_delay(Node, MaxDelay) ->
	Node ! {set_delay, MaxDelay}.

%% @doc Set the number of milliseconds to wait between hashes.
set_mining_delay(Node, Delay) ->
	Node ! {set_mining_delay, Delay}.

%% @doc Set the number of bytes the node can transfer in a second.
set_xfer_speed(Node, Speed) ->
	Node ! {set_xfer_speed, Speed}.

%% @doc Add a transaction to the current block.
add_tx(GS, TX) when is_record(GS, gs_state) ->
	{NewGS, _} = ar_gossip:send(GS, {add_tx, TX}),
	NewGS;
add_tx(Node, TX) when is_pid(Node) ->
	Node ! {add_tx, TX},
	ok;
add_tx(Host, TX) ->
	ar_http_iface:send_new_tx(Host, TX).

%% @doc Add a new block to the server.
add_block(Conn, NewB, RecallB) ->
	add_block(Conn, NewB, RecallB, NewB#block.height).
add_block(Conn, NewB, RecallB, Height) ->
	add_block(Conn, undefined, NewB, RecallB, Height).
add_block(GS, Peer, NewB, RecallB, Height) when is_record(GS, gs_state) ->
	{NewGS, _} = ar_gossip:send(GS, {new_block, Peer, Height, NewB, RecallB}),
	NewGS;
add_block(Node, Peer, NewB, RecallB, Height) when is_pid(Node) ->
	Node ! {new_block, Peer, Height, NewB, RecallB},
	ok;
add_block(Host, Peer, NewB, RecallB, _Height) ->
	ar_http_iface:send_new_block(Host, Peer, NewB, RecallB),
	ok.

%% @doc Add peer(s) to a node.
add_peers(Node, Peer) when not is_list(Peer) -> add_peers(Node, [Peer]);
add_peers(Node, Peers) ->
	%ar:d([{node, self()}, {requesting_add_peers, Peers}]),
	Node ! {add_peers, Peers},
	ok.

%% @doc The main node server loop.
server(
	S = #state {
		gossip = GS,
		hash_list = HashList,
		wallet_list = WalletList,
		floating_wallet_list = FloatingWalletList
	}) ->
	try (receive
		Msg when is_record(Msg, gs_msg) ->
			% We have received a gossip mesage. Use the library to process it.
			case ar_gossip:recv(GS, Msg) of
				{NewGS, {new_block, Peer, _Height, NewB, RecallB}} ->
					%ar:d([{block, NewB}, {hash_list, HashList}]),
					process_new_block(
						S,
						NewGS,
						NewB,
						RecallB,
						Peer,
						HashList
					);
				{NewGS, {add_tx, TX}} ->
					ConflictingTXs =
						[
							T
						||
							T <- (S#state.txs ++ S#state.waiting_txs ++ S#state.potential_txs),
							((T#tx.last_tx == TX#tx.last_tx) and (T#tx.owner == TX#tx.owner))
						],
					case ConflictingTXs of
						[] ->
							timer:send_after(
								calculate_delay(byte_size(ar_tx:to_binary(TX))),
								{apply_tx, TX}
							),
							server(S#state { waiting_txs = ar_util:unique([TX|S#state.waiting_txs]), gossip = NewGS });
						_ -> server(S#state { potential_txs = ar_util:unique([TX|S#state.potential_txs]), gossip = NewGS })
					end;
				{NewGS, ignore} ->
					server(S#state { gossip = NewGS });
				{NewGS, X} ->
					ar:report(
						[
							{node, self()},
							{unhandeled_gossip_msg, X}
						]
					),
					server(S#state { gossip = NewGS })
			end;
		{add_tx, TX} ->
			ConflictingTXs =
				[
					T
				||
					T <- (S#state.txs ++ S#state.waiting_txs ++ S#state.potential_txs),
					((T#tx.last_tx == TX#tx.last_tx) and (T#tx.owner == TX#tx.owner))
				],
			case ConflictingTXs of
				[] ->
					timer:send_after(
						calculate_delay(byte_size(ar_tx:to_binary(TX))),
						{apply_tx, TX}
					),
					server(S#state { waiting_txs = ar_util:unique([TX|S#state.waiting_txs]) });
				_ -> server(S#state { potential_txs = ar_util:unique([TX|S#state.potential_txs]) })
			end;
		{apply_tx, TX} ->
			{NewGS, _} = ar_gossip:send(GS, {add_tx, TX}),
			add_tx_to_server(S, NewGS, TX);
		{new_block, Peer, Height, NewB, RecallB} ->
			% We have a new block. Distribute it to the
			% gossip network.
			{NewGS, _} =
				ar_gossip:send(GS, {new_block, Peer, Height, NewB, RecallB}),
			%ar:d([{block, NewB}, {hash_list, HashList}]),
			process_new_block(
				S,
				NewGS,
				NewB,
				RecallB,
				Peer,
				HashList
			);
		{replace_block_list, NewBL = [B|_]} ->
			% Replace the entire stored block list, regenerating the hash list.
			%lists:map(fun ar_storage:write_block/1, NewBL),
			%ar:d({replaced, [B#block.indep_hash|B#block.hash_list]}),
			server(
				S#state {
					hash_list = [B#block.indep_hash|B#block.hash_list],
					wallet_list = B#block.wallet_list,
					height = B#block.height
				}
			);
		{get_current_block, PID} ->
			PID ! {block, ar_util:get_head_block(HashList)},
			server(S);
		{get_blocks, PID} ->
			PID ! {blocks, self(), HashList},
			server(S);
		{get_block, PID} ->
			PID ! {block, self(), find_block(HashList)},
			server(S);
		{get_peers, PID} ->
			PID ! {peers, ar_gossip:peers(GS)},
			server(S);
		{get_trusted_peers, PID} ->
			PID ! {peers, S#state.trusted_peers},
			server(S);
        {get_walletlist, PID} ->
            PID ! {walletlist, S#state.wallet_list},
            server(S);
        {get_hashlist, PID} ->
            PID ! {hashlist, S#state.hash_list},
            server(S);
		{get_balance, PID, WalletID} ->
			PID ! {balance, WalletID,
				case lists:keyfind(WalletID, 1, WalletList) of
					{WalletID, Balance, _Last} -> Balance;
					false -> 0
				end},
			server(S);
		{get_last_tx, PID, Addr} ->
			PID ! {last_tx, Addr,
				case lists:keyfind(Addr, 1, WalletList) of
					{Addr, _Balance, Last} -> Last;
					false -> <<>>
				end},
			server(S);
		{get_last_tx_from_floating, PID, Addr} ->
			PID ! {last_tx_from_floating, Addr,
			case lists:keyfind(Addr, 1, FloatingWalletList) of
				{Addr, _Balance, Last} -> Last;
				false -> <<>>
			end},
			server(S);
		{get_txs, PID} ->
			PID ! {all_txs, S#state.txs ++ S#state.waiting_txs},
			server(S);
		{get_all_known_txs, PID} ->
			PID ! {all_known_txs, S#state.txs ++ S#state.waiting_txs ++ S#state.potential_txs},
			server(S);
		{get_floatingwalletlist, PID} ->
			PID ! {floatingwalletlist, S#state.floating_wallet_list},
			server(S);
		{get_current_diff, PID} ->
		    PID ! {
				current_diff,
				case ar_retarget:is_retarget_height(S#state.height + 1) of
					true -> ar_retarget:maybe_retarget(
							S#state.height + 1,
							S#state.diff,
							os:system_time(seconds),
							S#state.last_retarget
						);
					false -> S#state.diff
				end
			},
			server(S);
		{get_diff, PID} ->
			PID ! {diff, S#state.diff},
			server(S);
		{get_reward_pool, PID} ->
			PID ! {reward_pool, S#state.reward_pool},
			server(S);
		mine ->
			server(start_mining(S));
		automine -> server(start_mining(S#state { automine = true }));
		{work_complete, MinedTXs, _Hash, Diff, Nonce, Timestamp} ->
			% The miner thinks it has found a new block
			case S#state.hash_list of
				not_joined -> do_nothing;
				_ -> integrate_block_from_miner(S, MinedTXs, Diff, Nonce, Timestamp)
			end;
		{add_peers, Ps} ->
			%ar:d({adding_peers, Ps}),
			server(S#state { gossip = ar_gossip:add_peers(GS, Ps) });
		stop ->
			case S#state.miner of
				undefined -> do_nothing;
				PID -> ar_mine:stop(PID)
			end,
			ok;
		{set_loss_probability, Prob} ->
			server(
				S#state {
					gossip = ar_gossip:set_loss_probability(S#state.gossip, Prob)
				}
			);
		{set_delay, MaxDelay} ->
			server(
				S#state {
					gossip = ar_gossip:set_delay(S#state.gossip, MaxDelay)
				}
			);
		{set_xfer_speed, Speed} ->
			server(
				S#state {
					gossip = ar_gossip:set_xfer_speed(S#state.gossip, Speed)
				}
			);
		{set_mining_delay, Delay} ->
			server(
				S#state {
					mining_delay = Delay
				}
			);
		{rejoin, Peers, Block} ->
			UntrustedPeers =
				lists:filter(
					fun(Peer) ->
						not lists:member(Peer, S#state.trusted_peers)
					end,
					ar_util:unique(Peers)
				),
			lists:foreach(
				fun(Peer) ->
					ar_bridge:ignore_peer(whereis(http_bridge_node), Peer)
				end,
				UntrustedPeers
			),
			ar_join:start(self(), S#state.trusted_peers, Block),
			server(S);
		{fork_recovered, NewHs} when HashList == not_joined ->
			NewB = ar_storage:read_block(hd(NewHs)),
			ar:report_console(
				[
					node_joined_successfully,
					{height, NewB#block.height}
				]
			),
			case whereis(fork_recovery_server) of
				undefined -> ok;
				_ -> erlang:unregister(fork_recovery_server)
			end,
			ar_cleanup:remove_invalid_blocks(NewHs),
			server(
				reset_miner(
					S#state {
						hash_list = NewHs,
						wallet_list = NewB#block.wallet_list,
						height = NewB#block.height,
						reward_pool = NewB#block.reward_pool,
						floating_wallet_list = NewB#block.wallet_list,
						txs = [],
						potential_txs = S#state.txs,
						diff = NewB#block.diff,
						last_retarget = NewB#block.last_retarget
					}
				)
			);
		{fork_recovered, NewHs}
				when (length(NewHs)) > (length(HashList)) ->
			NewB = ar_storage:read_block(hd(NewHs)),
			ar:report_console(
				[
					fork_recovered_successfully,
					{height, NewB#block.height}
				]
			),
			ar_cleanup:remove_invalid_blocks(NewHs),
			server(
				reset_miner(
					S#state {
						hash_list = NewHs,
						wallet_list = NewB#block.wallet_list,
						height = NewB#block.height,
						reward_pool = NewB#block.reward_pool,
						floating_wallet_list = NewB#block.wallet_list,
						txs = [],
						potential_txs = S#state.txs,
						diff = NewB#block.diff,
						last_retarget = NewB#block.last_retarget
					}
				)
			);
		{fork_recovered, _} -> server(S);
		{'DOWN', _, _, _, _} ->
			server(S);
		Msg ->
			ar:report_console([{unknown_msg_node, Msg}]),
			server(S)
	end)
	catch
		throw:Term ->
			ar:report(
				[
					{'EXCEPTION', {Term}}
				]
			),
			server(S);
		exit:Term ->
			ar:report(
				[
					{'EXIT', Term}
				]
			);
		error:Term ->
			ar:report(
				[
					{'EXIT', {Term, erlang:get_stacktrace()}}
				]
			),
			server(S)
	end.

%%% Abstracted server functionality

%% @doc Catch up to the current height.
join_weave(S, NewB) ->
	ar_join:start(ar_gossip:peers(S#state.gossip), NewB),
	server(S).

%% @doc Recovery from a fork.
fork_recover(
	S = #state {
		hash_list = HashList,
		gossip = _GS
	}, Peer, NewB) ->
	case {whereis(fork_recovery_server), whereis(join_server)} of
		{undefined, undefined} ->
			erlang:monitor(
				process,
				PID = ar_fork_recovery:start(
					ar_util:unique(Peer),
					NewB,
					HashList
				)
			),
			case PID of
				undefined -> ok;
				_ -> erlang:register(fork_recovery_server, PID)
			end;
		{undefined, _} -> ok;
		_ ->
		whereis(fork_recovery_server) ! {update_target_block, NewB, ar_util:unique(Peer)}
	end,
	server(S).

%% @doc Return the sublist of shared starting elements from two lists.
%take_until_divergence([A|Rest1], [A|Rest2]) ->
%	[A|take_until_divergence(Rest1, Rest2)];
%take_until_divergence(_, _) -> [].

%% @doc Validate whether a new block is legitimate, then handle it, optionally
%% dropping or starting a fork recoverer as appropriate.
process_new_block(S, NewGS, NewB, _, _Peer, not_joined) ->
	join_weave(S#state { gossip = NewGS }, NewB);
process_new_block(RawS1, NewGS, NewB, RecallB, Peer, HashList)
		when NewB#block.height == RawS1#state.height + 1 ->
		% This block is at the correct height.
	case RecallB of
		unavailable ->
			RecallHash = find_recall_hash(NewB, HashList),
            FullBlock = ar_node:retry_full_block(
				ar_bridge:get_remote_peers(whereis(http_bridge_node)),
				RecallHash,
				unavailable,
				5
			),
			RecallFull = FullBlock#block { txs = [T#tx.id || T <- FullBlock#block.txs] },
			ar_storage:write_tx(FullBlock#block.txs),
			ar_storage:write_block(RecallFull),
			S = RawS1#state { gossip = NewGS },
			case S#state.miner of
				undefined -> do_nothing;
				PID -> ar_mine:stop(PID)
			end,
			server(S#state {miner = undefined} );
		_ ->
			S = RawS1#state { gossip = NewGS },
			% If transaction not found in state or storage, txlist built will be incomplete
			% and will fail in validate
			TXs = lists:foldr(
				fun(T, Acc) ->
					%state contains it
					case [TX || TX <- (S#state.txs ++ S#state.waiting_txs ++ S#state.potential_txs), TX#tx.id == T] of
						[] ->
							case ar_storage:read_tx(T) of
								unavailable -> 
									Acc;
								TX -> [TX|Acc]
							end;
						[TX|_] -> [TX|Acc]
					end
				end,
				[],
				NewB#block.txs
			),
			{FinderReward, _} = calculate_reward_pool(S#state.reward_pool, TXs, NewB#block.reward_addr),
			WalletList =
				apply_mining_reward(
					apply_txs(S#state.wallet_list, TXs),
					NewB#block.reward_addr,
					FinderReward,
					NewB#block.height
				),
			NewS = S#state { wallet_list = WalletList },
			case validate(NewS, NewB, TXs, ar_util:get_head_block(HashList), RecallB) of
				true ->
					% The block is legit. Accept it.
					case whereis(fork_recovery_server) of
						undefined -> integrate_new_block(NewS, NewB);
						_ -> fork_recover(S#state { gossip = NewGS }, Peer, NewB)
					end;
				false ->
					ar:d({could_not_validate_new_block, ar_util:encode(NewB#block.indep_hash)}),
					server(S)
					%fork_recover(S, Peer, NewB)
			end
	end;
process_new_block(S, NewGS, NewB, _RecallB, _Peer, _HashList)
		when NewB#block.height =< S#state.height ->
	% Block is lower than us, ignore it.
	server(S#state { gossip = NewGS });
% process_new_block(S, NewGS, NewB, _RecallB, _Peer, _Hashlist)
% 		when (NewB#block.height == S#state.height + 1) ->
	% Block is lower than fork recovery height, ignore it.
	% server(S#state { gossip = NewGS });
process_new_block(S, NewGS, NewB, _, Peer, _HashList)
		when (NewB#block.height > S#state.height + 1) ->
	fork_recover(S#state { gossip = NewGS }, Peer, NewB).

%% @doc We have received a new valid block. Update the node state accordingly.
integrate_new_block(
		S = #state {
			txs = TXs,
			hash_list = HashList,
			wallet_list = WalletList,
			waiting_txs = WaitingTXs,
			potential_txs = PotentialTXs
		},
		NewB) ->
	% Filter completed TXs from the pending list.

	RawKeepNotMinedTXs =
		lists:filter(
			fun(T) ->
                (not ar_weave:is_tx_on_block_list([NewB], T#tx.id))
			end,
			TXs
		),
	NotMinedTXs =
		lists:filter(
			fun(T) ->
                (not ar_weave:is_tx_on_block_list([NewB], T#tx.id))
			end,
			TXs ++ WaitingTXs ++ PotentialTXs
		),
	KeepNotMinedTXs = filter_all_out_of_order_txs(NewB#block.wallet_list, RawKeepNotMinedTXs),
	BlockTXs = (TXs ++ WaitingTXs ++ PotentialTXs) -- NotMinedTXs,
	% Write new block and included TXs to local storage.
	ar_storage:write_tx(BlockTXs),
	ar_storage:write_block(NewB),
<<<<<<< HEAD
	ar_storage:write_tx(NewTXs),
	app_search:update_tag_table(NewB),
=======
>>>>>>> 66507e01
	% Recurse over the new block.
	ar:report_console(
		[
			{accepted_foreign_block, ar_util:encode(NewB#block.indep_hash)},
			{height, NewB#block.height}
		]
	),
	%ar:d({new_hash_list, [NewB#block.indep_hash|HashList]}),
	app_search:update_tag_table(NewB),
	server(
		reset_miner(
			S#state {
				hash_list = [NewB#block.indep_hash|HashList],
				txs = KeepNotMinedTXs,
				height = NewB#block.height,
				floating_wallet_list = apply_txs(WalletList, TXs),
				reward_pool = NewB#block.reward_pool,
				potential_txs = [],
				diff = NewB#block.diff,
				last_retarget = NewB#block.last_retarget
			}
		)
	).

%% @doc Verify a new block found by a miner, integrate it.
integrate_block_from_miner(
		OldS = #state {
			hash_list = HashList,
			wallet_list = RawWalletList,
			txs = TXs,
			gossip = GS,
            reward_addr = RewardAddr,
            tags = Tags,
			reward_pool = OldPool
		},
		MinedTXs, Diff, Nonce, Timestamp) ->
	% Calculate the new wallet list (applying TXs and mining rewards).
	{FinderReward, RewardPool} = calculate_reward_pool(OldPool, MinedTXs, RewardAddr),
	WalletList =
		apply_mining_reward(
			apply_txs(RawWalletList, MinedTXs),
			RewardAddr,
			FinderReward,
			length(HashList) + 1
		),
	% Store the transactions that we know about, but were not mined in
	% this block.
	NotMinedTXs = filter_all_out_of_order_txs(WalletList, TXs -- MinedTXs),
    NewS = OldS#state { wallet_list = WalletList },
    % Build the block record, verify it, and gossip it to the other nodes.
    RecallB = ar_node:find_recall_block(HashList),
	[NextB|_] =
		ar_weave:add(HashList, MinedTXs, HashList, RewardAddr, RewardPool, WalletList, Tags, RecallB, Diff, Nonce, Timestamp),
		%ar:d({validate,validate(NewS, NextB, MinedTXs, ar_util:get_head_block(HashList), RecallB = find_recall_block(HashList))}),
	case validate(NewS, NextB, MinedTXs, ar_util:get_head_block(HashList), RecallB = find_recall_block(HashList)) of
		false ->
			ar:report_console([{miner, self()}, invalid_block]),
			server(
                reset_miner(OldS)
            );
		true ->
			ar_storage:write_tx(MinedTXs),
<<<<<<< HEAD
=======
			ar_storage:write_block(NextB),
>>>>>>> 66507e01
			app_search:update_tag_table(NextB),
			{NewGS, _} =
				ar_gossip:send(
					GS,
					{
						new_block,
						self(),
						NextB#block.height,
						NextB,
						RecallB
					}
				),
			ar:report_console(
				[
					{node, self()},
					{accepted_block, NextB#block.height},
					{indep_hash, ar_util:encode(NextB#block.indep_hash)},
					{recall_block, RecallB#block.height},
					{recall_hash, RecallB#block.indep_hash},
					{txs, length(MinedTXs)}
				]
			),
			server(
				reset_miner(
					NewS#state {
						gossip = NewGS,
						hash_list =
							[NextB#block.indep_hash|HashList],
						txs = NotMinedTXs, % TXs not included in the block
						height = NextB#block.height,
						floating_wallet_list = apply_txs(WalletList, NotMinedTXs),
						reward_pool = RewardPool,
						potential_txs = [],
						diff = NextB#block.diff,
						last_retarget = NextB#block.last_retarget
					}
				)
			)
	end.

%% @doc Update miner and amend server state when encountering a new transaction.
add_tx_to_server(S, NewGS, TX) ->
    memsup:start_link(),
    {_, Mem} = lists:keyfind(
        system_total_memory,
        1,
        memsup:get_system_memory_data()
    ),
    case (Mem div 4) > byte_size(ar_tx:to_binary(TX)) of
        true ->
            NewTXs = S#state.txs ++ [TX],
	        %ar:d({added_tx, TX#tx.id}),
	        server(S#state {
				txs = NewTXs,
				floating_wallet_list = apply_tx(S#state.floating_wallet_list, TX),
				gossip = NewGS,
				waiting_txs = (S#state.waiting_txs -- [TX]) });
        false ->
            server(S#state { gossip = NewGS })
    end.

%% @doc Validate a new block, given a server state, a claimed new block, the last block,
%% and the recall block.
validate(_, _, _, _, _, unavailable, _, _) -> false;
validate(
		HashList,
		WalletList,
		NewB =
			#block {
				hash_list = HashList,
				wallet_list = WalletList,
                nonce = Nonce,
				diff = Diff,
				timestamp = Timestamp
			},
		TXs,
		OldB,
        RecallB,
        RewardAddr,
        Tags) ->
    % ar:d([{hl, HashList}, {wl, WalletList}, {newb, NewB}, {oldb, OldB}, {recallb, RecallB}]),
	%ar:d({node, ar_weave:hash(ar_block:generate_block_data_segment(OldB, RecallB, TXs, RewardAddr, Timestamp, Tags), Nonce), Nonce, Diff}),
	% TODO: Fix names
    Mine = ar_mine:validate(ar_block:generate_block_data_segment(OldB, RecallB, TXs, RewardAddr, Timestamp, Tags), Nonce, Diff),
    Wallet = validate_wallet_list(WalletList),
    Indep = ar_weave:verify_indep(RecallB, HashList),
    Txs = ar_tx:verify_txs(TXs, Diff, OldB#block.wallet_list),
    Retarget = ar_retarget:validate(NewB, OldB),
    IndepHash = ar_block:verify_indep_hash(NewB),
	Hash = ar_block:verify_dep_hash(NewB, OldB, RecallB, TXs),
	WeaveSize = ar_block:verify_weave_size(NewB, OldB, TXs),
	Size = ar_block:block_field_size_limit(NewB),
	%Time = ar_block:verify_timestamp(OldB, NewB),
	HeightCheck = ar_block:verify_height(NewB, OldB),
	RetargetCheck = ar_block:verify_last_retarget(NewB),
	PreviousBCheck = ar_block:verify_previous_block(NewB, OldB),
	HashlistCheck = ar_block:verify_block_hash_list(NewB, OldB),
	WalletListCheck = ar_block:verify_wallet_list(NewB, OldB, TXs),


	ar:report(
		[
			{validate_block, ar_util:encode(NewB#block.indep_hash)},
			{block_mine_validate, Mine},
			{block_wallet_validate, Wallet},
			{block_indep_validate, Indep},
			{block_txs_validate, Txs},
			{block_diff_validate, Retarget},
			{block_indep, IndepHash},
			{block_hash, Hash},
			{weave_size, WeaveSize},
			{block_size, Size},
			%{block_timestamp, Time},
			{block_height, HeightCheck},
			{block_retarget_time, RetargetCheck},
			{block_previous_check, PreviousBCheck},
			{block_hash_list, HashlistCheck},
			{block_wallet_list ,WalletListCheck}
		]
	),

	case Mine of false -> ar:d(invalid_nonce); _ -> ok end,
	case Wallet of false -> ar:d(invalid_wallet_list); _ -> ok  end,
	case Indep of false -> ar:d(invalid_recall_indep_hash); _ -> ok  end,
	case Txs of false -> ar:d(invalid_txs); _ -> ok  end,
    case Retarget of false -> ar:d(invalid_difficulty); _ -> ok  end,
    case IndepHash of false -> ar:d(invalid_indep_hash); _ -> ok  end,
	case Hash of false -> ar:d(invalid_dependent_hash); _ -> ok  end,
	case WeaveSize of false -> ar:d(invalid_total_weave_size); _ -> ok  end,
    case Size of false -> ar:d(invalid_size); _ -> ok  end,
	%case Time of false -> ar:d(invalid_timestamp); _ -> ok  end,
	case HeightCheck of false -> ar:d(invalid_height); _ -> ok  end,
	case RetargetCheck of false -> ar:d(invalid_retarget); _ -> ok  end,
	case PreviousBCheck of false -> ar:d(invalid_previous_block); _ -> ok  end,
	case HashlistCheck of false -> ar:d(invalid_hash_list); _ -> ok  end,
	case WalletListCheck of false -> ar:d(invalid_wallet_list); _ -> ok  end,

	(Mine =/= false)
		and Wallet
		and Indep
		and Txs
		and Retarget
        and IndepHash
        and Hash
		and WeaveSize
        and Size
		%and Time
		and HeightCheck
		and RetargetCheck
		and PreviousBCheck
		and HashlistCheck
		and WalletListCheck;
validate(_HL, WL, NewB = #block { hash_list = undefined }, TXs, OldB, RecallB, _, _) ->
	validate(undefined, WL, NewB, TXs, OldB, RecallB, unclaimed, []);
validate(HL, _WL, NewB = #block { wallet_list = undefined }, TXs,OldB, RecallB, _, _) ->
	validate(HL, undefined, NewB, TXs, OldB, RecallB, unclaimed, []);
validate(_HL, _WL, _NewB, _TXs, _OldB, _RecallB, _, _) ->
	% ar:d({val_hashlist, _NewB#block.hash_list}),
	% ar:d({val_wallet_list, _NewB#block.wallet_list}),
	% ar:d({val_nonce, _NewB#block.nonce}),
	% ar:d({val_hash, _OldB#block.hash_list}),
	% ar:d({val_diff, _OldB#block.diff}),
	% ar:d({hashlist, _HL}),
	% ar:d({wallet_list, _WL}),
	% ar:d({txs, _TXs}),
	% ar:d({recall, _RecallB}),
	ar:d(block_not_accepted),
	false.

%% @doc Validate a block, given a node state and the dependencies.
validate(#state { hash_list = HashList, wallet_list = WalletList }, B, TXs, OldB, RecallB) ->
	validate(HashList, WalletList, B, TXs, OldB, RecallB, B#block.reward_addr, B#block.tags).

%% @doc Ensure that all wallets in the wallet list have a positive balance.
validate_wallet_list([]) -> true;
validate_wallet_list([{_, 0, Last}|_]) when byte_size(Last) == 0 -> false;
validate_wallet_list([{_, Qty, _}|_]) when Qty < 0 -> false;
validate_wallet_list([_|Rest]) -> validate_wallet_list(Rest).

%% @doc Update the wallet list of a server with a set of new transactions
apply_txs(S, TXs) when is_record(S, state) ->
	S#state {
		wallet_list = apply_txs(S#state.wallet_list, TXs)
	};
apply_txs(WalletList, TXs) ->
	lists:sort(
		lists:foldl(
			fun(TX, CurrWalletList) ->
				apply_tx(CurrWalletList, TX)
			end,
			WalletList,
			TXs
		)
	).

calculate_reward_pool(OldPool, TXs, unclaimed) ->
	Pool = OldPool + lists:sum(
		lists:map(
			fun calculate_tx_reward/1,
			TXs
		)
	),
	{0, Pool};
calculate_reward_pool(OldPool, TXs, _RewardAddr) ->
	Pool = OldPool + lists:sum(
		lists:map(
			fun calculate_tx_reward/1,
			TXs
		)
	),
	FinderReward = (Pool div 10),
	RemainingPool = Pool - FinderReward,
	{FinderReward, RemainingPool}.

%% @doc Calculate and apply mining reward quantities to a wallet list.
apply_mining_reward(WalletList, unclaimed, _Quantity, _Height) -> WalletList;
apply_mining_reward(WalletList, RewardAddr, Quantity, Height) ->
    % ar:d({WalletList}),
    % ar:d({RewardAddr}),
    % ar:d({TXs}),
    % ar:d({Height}),
	alter_wallet(WalletList, RewardAddr, calculate_reward(Height, Quantity)).

%% @doc Apply a transaction to a wallet list, updating it.
%% Critically, filter empty wallets from the list after application.
apply_tx(WalletList, unavailable) ->
	WalletList;
apply_tx(WalletList, TX) ->
	filter_empty_wallets(do_apply_tx(WalletList, TX)).

do_apply_tx(
		WalletList,
		#tx {
			id = ID,
			owner = From,
			last_tx = Last,
			target = To,
			quantity = Qty,
			reward = Reward
		}) ->
	Addr = ar_wallet:to_address(From),
	case lists:keyfind(Addr, 1, WalletList) of
		{Addr, Balance, Last} ->
			NewWalletList = lists:keyreplace(Addr, 1, WalletList, {Addr, Balance - (Qty + Reward), ID}),
			case lists:keyfind(To, 1, NewWalletList) of
				false -> [{To, Qty, <<>>}|NewWalletList];
				{To, OldBalance, LastTX} ->
					lists:keyreplace(To, 1, NewWalletList, {To, OldBalance + Qty, LastTX})
			end;
		_ ->
			%ar:report([{ignoring_tx, ID}, starting_wallet_not_instantiated]),
			WalletList
	end.

%% @doc Remove wallets with zero balance from a wallet list.
filter_empty_wallets([]) -> [];
filter_empty_wallets([{_, 0, <<>>}|WalletList]) -> filter_empty_wallets(WalletList);
filter_empty_wallets([Wallet|Rest]) -> [Wallet|filter_empty_wallets(Rest)].

%% @doc Alter a wallet in a wallet list.
alter_wallet(WalletList, Target, Adjustment) ->
	case lists:keyfind(Target, 1, WalletList) of
		false ->
			%io:format("~p: Could not find pub ~p in ~p~n", [self(), Target, WalletList]),
			[{Target, Adjustment, <<>>}|WalletList];
		{Target, Balance, LastTX} ->
			%io:format(
			%	"~p: Target: ~p Balance: ~p Adjustment: ~p~n",
			%	[self(), Target, Balance, Adjustment]
			%),
			lists:keyreplace(
				Target,
				1,
				WalletList,
				{Target, Balance + Adjustment, LastTX}
			)
	end.

%% @doc Search a block list for the next recall block.
find_recall_block([H]) -> ar_storage:read_block(H);
find_recall_block(HashList) ->
	B = ar_storage:read_block(hd(HashList)),
	RecallHash = find_recall_hash(B, HashList),
	ar_storage:read_block(RecallHash).

%% @doc Return the hash of the next recall block.
find_recall_hash(B, []) ->
	B#block.indep_hash;
find_recall_hash(B, HashList) ->
	lists:nth(1 + ar_weave:calculate_recall_block(B), lists:reverse(HashList)).
%% @doc Find a block from an ordered block list.
find_block(Hash) when is_binary(Hash) ->
	ar_storage:read_block(Hash).

%% @doc Returns the last block to include both a wallet and hash list.
find_sync_block([]) -> not_found;
find_sync_block([Hash|Rest]) when is_binary(Hash) ->
	find_sync_block([ar_storage:read_block(Hash)|Rest]);
find_sync_block([B = #block { hash_list = HashList, wallet_list = WalletList }|_])
		when HashList =/= undefined, WalletList =/= undefined -> B;
find_sync_block([_|Xs]) -> find_sync_block(Xs).

%% @doc Calculate the total mining reward for the a block and it's associated TXs.
%calculate_reward(B) -> calculate_reward(B#block.height, B#block.txs).
calculate_reward(Height, Quantity) ->
	erlang:trunc(calculate_static_reward(Height) + Quantity).

%% @doc Calculate the static reward received for mining a given block.
%% This reward portion depends only on block height, not the number of transactions.
calculate_static_reward(Height) ->
	(0.2 * ?GENESIS_TOKENS * math:pow(2,-Height/?BLOCK_PER_YEAR) * math:log(2))/?BLOCK_PER_YEAR.

%% @doc Given a TX, calculate an appropriate reward.
calculate_tx_reward(#tx { reward = Reward }) ->
	Reward.

%% @doc Kill the old miner, optionally start a new miner, depending on the automine setting.
reset_miner(S = #state { miner = undefined, automine = false }) -> S;
reset_miner(S = #state { miner = undefined, automine = true }) ->
	start_mining(S);
reset_miner(S = #state { miner = PID, automine = false }) ->
	ar_mine:stop(PID),
	S#state { miner = undefined };
reset_miner(S = #state { miner = PID, automine = true }) ->
	ar_mine:stop(PID),
	start_mining(S#state { miner = undefined }).

%% @doc Force a node to start mining, update state.
start_mining(S = #state { hash_list = not_joined }) ->
	% We don't have a block list. Wait until we have one before
	% starting to mine.
	S;
start_mining(S = #state { hash_list = BHL, txs = TXs, reward_addr = RewardAddr, tags = Tags }) ->
	case find_recall_block(BHL) of
		unavailable ->
			B = ar_storage:read_block(hd(BHL)),
			RecallHash = find_recall_hash(B, BHL),
			FullBlock = retry_encrypted_full_block(ar_bridge:get_remote_peers(whereis(http_bridge_node)), RecallHash, unavailable, 5),
			case FullBlock of
				unavailable ->
					ar:report(
						[
							{could_not_start_mining},
							{could_not_retrieve_recall_block},
							{could_not_retrieve_encrypted_recall_block}
						]
					);
				not_found ->
					ar:report(
						[
							{could_not_start_mining},
							{could_not_retrieve_recall_block},
							{could_not_retrieve_encrypted_recall_block}
						]
					);
				_ ->
					ar_storage:write_encrypted_block(RecallHash, FullBlock),
					ar:report(
						[
							{could_not_start_mining},
							{could_not_retrieve_recall_block}
						]
					)
			end,
			S;
		RecallB ->
			if not is_record(RecallB, block) ->
				ar:report_console([{erroneous_recall_block, RecallB}]);
			true ->
				ar:report([{node_starting_miner, self()}, {recall_block, RecallB#block.height}])
			end,
			B = ar_storage:read_block(hd(BHL)),
			Miner =
				ar_mine:start(
                    B,
                    RecallB,
                    TXs,
                    RewardAddr,
                    Tags
				),
            ar:report([{node, self()}, {started_miner, Miner}]),
			S#state { miner = Miner }
	end.

-ifdef(DEBUG).
calculate_delay(0) -> 0;
calculate_delay(Bytes) -> ((Bytes * 100) div 1000).
-else.
calculate_delay(0) -> 0;
calculate_delay(Bytes) -> 5000 + ((Bytes * 100) div 1000).
-endif.

generate_floating_wallet_list(WalletList, []) ->
	WalletList;
generate_floating_wallet_list(WalletList, [T|TXs]) ->
	case ar_tx:check_last_tx(WalletList, T) of
		true ->
			UpdatedWalletList = apply_tx(WalletList, T),
			generate_floating_wallet_list(UpdatedWalletList, TXs);
		false -> false
	end.

	% lists:foldr(
	% 	fun(T, Acc) ->
	% 		case ar_tx:check_last_tx(Acc, T) of
	% 			true -> apply_tx(Acc, T);
	% 			false -> Acc
	% 		end
	% 	end,
	% 	CurWalletList,
	% 	TXs
	% ).

filter_all_out_of_order_txs(WalletList, InTXs) ->
	filter_all_out_of_order_txs(WalletList, InTXs, []).
filter_all_out_of_order_txs(_WalletList, [], OutTXs) ->
	lists:reverse(OutTXs);
filter_all_out_of_order_txs(WalletList, InTXs, OutTXs) ->
	{FloatingWalletList, PassedTXs} = filter_out_of_order_txs(WalletList, InTXs, OutTXs),
	RemainingInTXs = InTXs -- PassedTXs,
	case PassedTXs of
		[] -> lists:reverse(OutTXs);
		OutTXs -> lists:reverse(OutTXs);
		_ -> filter_all_out_of_order_txs(FloatingWalletList, RemainingInTXs, PassedTXs)
	end.

filter_out_of_order_txs(WalletList, InTXs) ->
	filter_out_of_order_txs(WalletList, InTXs, []).
filter_out_of_order_txs(WalletList, [], OutTXs) ->
	{WalletList, OutTXs};
filter_out_of_order_txs(WalletList, [T|RawTXs], OutTXs) ->
	% ar:d({walletlist, WalletList}),
	% ar:d({tx, T#tx.id}),
	% ar:d({tx_owner, T#tx.owner}),
	% ar:d({check_tx, ar_tx:check_last_tx(WalletList, T)}),
	case ar_tx:check_last_tx(WalletList, T) of
		true ->
			UpdatedWalletList = apply_tx(WalletList, T),
			filter_out_of_order_txs(UpdatedWalletList, RawTXs, [T|OutTXs]);
		false ->
			filter_out_of_order_txs(WalletList, RawTXs, OutTXs)
	end.

%%% Tests

filter_out_of_order_txs_test_slow() ->
	ar_storage:clear(),
	{Priv1, Pub1} = ar_wallet:new(),
	{_Priv2, Pub2} = ar_wallet:new(),
	{_Priv3, Pub3} = ar_wallet:new(),
	RawTX = ar_tx:new(Pub2, ?AR(1), ?AR(500), <<>>),
	TX = RawTX#tx {owner = Pub1},
	SignedTX = ar_tx:sign(TX, Priv1, Pub1),
	RawTX2 = ar_tx:new(Pub3, ?AR(1), ?AR(400), SignedTX#tx.id),
	TX2 = RawTX2#tx {owner = Pub1},
	SignedTX2 = ar_tx:sign(TX2, Priv1, Pub1),
	WalletList =
		[
			{ar_wallet:to_address(Pub1), ?AR(1000), <<>>},
			{ar_wallet:to_address(Pub2), ?AR(2000), <<>>},
			{ar_wallet:to_address(Pub3), ?AR(3000), <<>>}
		],
	{_, [SignedTX2, SignedTX1]} = filter_out_of_order_txs(WalletList, [SignedTX, SignedTX2]),
	{_, [SignedTX]} = filter_out_of_order_txs(WalletList, [SignedTX2, SignedTX]).

filter_out_of_order_txs_large_test_slow() ->
	ar_storage:clear(),
	{Priv1, Pub1} = ar_wallet:new(),
	{_Priv2, Pub2} = ar_wallet:new(),
	{_Priv3, Pub3} = ar_wallet:new(),
	TX = ar_tx:new(Pub2, ?AR(1), ?AR(500), <<>>),
	SignedTX = ar_tx:sign(TX, Priv1, Pub1),
	TX2 = ar_tx:new(Pub3, ?AR(1), ?AR(400), SignedTX#tx.id),
	SignedTX2 = ar_tx:sign(TX2, Priv1, Pub1),
	TX3 = ar_tx:new(Pub3, ?AR(1), ?AR(50), SignedTX2#tx.id),
	SignedTX3 = ar_tx:sign(TX3, Priv1, Pub1),
	WalletList =
		[
			{ar_wallet:to_address(Pub1), ?AR(1000), <<>>},
			{ar_wallet:to_address(Pub2), ?AR(2000), <<>>},
			{ar_wallet:to_address(Pub3), ?AR(3000), <<>>}
		],
	{_, [SignedTX3, SignedTX2, SignedTX]} = filter_out_of_order_txs(WalletList, [SignedTX, SignedTX2, SignedTX3]),
	{_, [SignedTX]} = filter_out_of_order_txs(WalletList, [SignedTX3, SignedTX2, SignedTX]),
	{_, [SignedTX]} = filter_out_of_order_txs(WalletList, [SignedTX2, SignedTX3, SignedTX]),
	{_, [SignedTX2, SignedTX]} = filter_out_of_order_txs(WalletList, [SignedTX, SignedTX3, SignedTX2]).

filter_all_out_of_order_txs_test_slow() ->
	ar_storage:clear(),
	{Priv1, Pub1} = ar_wallet:new(),
	{_Priv2, Pub2} = ar_wallet:new(),
	{_Priv3, Pub3} = ar_wallet:new(),
	TX = ar_tx:new(Pub2, ?AR(1), ?AR(500), <<>>),
	SignedTX = ar_tx:sign(TX, Priv1, Pub1),
	TX2 = ar_tx:new(Pub3, ?AR(1), ?AR(400), SignedTX#tx.id),
	SignedTX2 = ar_tx:sign(TX2, Priv1, Pub1),
	WalletList =
		[
			{ar_wallet:to_address(Pub1), ?AR(1000), <<>>},
			{ar_wallet:to_address(Pub2), ?AR(2000), <<>>},
			{ar_wallet:to_address(Pub3), ?AR(3000), <<>>}
		],
	[SignedTX1, SignedTX2] = filter_all_out_of_order_txs(WalletList, [SignedTX, SignedTX2]),
	[SignedTX1, SignedTX2] = filter_all_out_of_order_txs(WalletList, [SignedTX2, SignedTX]).

filter_all_out_of_order_txs_large_test_slow() ->
	ar_storage:clear(),
	{Priv1, Pub1} = ar_wallet:new(),
	{_Priv2, Pub2} = ar_wallet:new(),
	{_Priv3, Pub3} = ar_wallet:new(),
	TX = ar_tx:new(Pub2, ?AR(1), ?AR(500), <<>>),
	SignedTX = ar_tx:sign(TX, Priv1, Pub1),
	TX2 = ar_tx:new(Pub3, ?AR(1), ?AR(400), SignedTX#tx.id),
	SignedTX2 = ar_tx:sign(TX2, Priv1, Pub1),
	TX3 = ar_tx:new(Pub3, ?AR(1), ?AR(50), SignedTX2#tx.id),
	SignedTX3 = ar_tx:sign(TX3, Priv1, Pub1),
	WalletList =
		[
			{ar_wallet:to_address(Pub1), ?AR(1000), <<>>},
			{ar_wallet:to_address(Pub2), ?AR(2000), <<>>},
			{ar_wallet:to_address(Pub3), ?AR(3000), <<>>}
		],
	[SignedTX, SignedTX2, SignedTX3] = filter_all_out_of_order_txs(WalletList, [SignedTX, SignedTX2, SignedTX3]),
	[SignedTX, SignedTX2, SignedTX3] = filter_all_out_of_order_txs(WalletList, [SignedTX, SignedTX3, SignedTX2]),
	[SignedTX, SignedTX2, SignedTX3] = filter_all_out_of_order_txs(WalletList, [SignedTX2, SignedTX, SignedTX3]),
	[SignedTX, SignedTX2, SignedTX3] = filter_all_out_of_order_txs(WalletList, [SignedTX2, SignedTX3, SignedTX]),
	[SignedTX, SignedTX2, SignedTX3] = filter_all_out_of_order_txs(WalletList, [SignedTX3, SignedTX, SignedTX2]),
	[SignedTX, SignedTX2, SignedTX3] = filter_all_out_of_order_txs(WalletList, [SignedTX3, SignedTX2, SignedTX]),
	[SignedTX, SignedTX2, SignedTX3] = filter_all_out_of_order_txs(WalletList, [SignedTX, SignedTX, SignedTX, SignedTX2, SignedTX, SignedTX3]).

%% @doc Check the current block can be retrieved
get_current_block_test() ->
	ar_storage:clear(),
	[B0] = ar_weave:init(),
	Node = ar_node:start([], [B0]),
	B0 = get_current_block(Node).

%% @doc Check that blocks can be added (if valid) by external processes.
add_block_test() ->
	ar_storage:clear(),
	[B0] = ar_weave:init(),
	Node1 = ar_node:start([], [B0]),
    [B1|_] = ar_weave:add([B0]),
	add_block(Node1, B1, B0),
    receive after 500 -> ok end,
    Blocks = lists:map(fun(B) -> B#block.indep_hash end, [B1, B0]),
    Blocks = get_blocks(Node1).

%% @doc Ensure that bogus blocks are not accepted onto the network.
add_bogus_block_test() ->
    ar_storage:clear(),
    ar_storage:write_tx(
        [
            TX1 = ar_tx:new(<<"HELLO WORLD">>),
            TX2 = ar_tx:new(<<"NEXT BLOCK.">>)
        ]
    ),
    Node = ar_node:start(),
    GS0 = ar_gossip:init([Node]),
    B0 = ar_weave:init([]),
    ar_storage:write_block(B0),
    B1 = ar_weave:add(B0, [TX1]),
    LastB = hd(B1),
    ar_storage:write_block(hd(B1)),
    BL = [hd(B1), hd(B0)],
    Node ! {replace_block_list, BL},
    B2 = ar_weave:add(B1, [TX2]),
    ar_storage:write_block(hd(B2)),
    ar_gossip:send(GS0,
        {
            new_block,
            self(),
            (hd(B2))#block.height,
            (hd(B2))#block { hash = <<"INCORRECT">> },
            find_recall_block(B2)
        }),
    receive after 500 -> ok end,
    Node ! {get_blocks, self()},
    receive
        {blocks, Node, [RecvdB|_]} ->
			LastB = ar_storage:read_block(RecvdB)
    end.

%% @doc Ensure that blocks with incorrect nonces are not accepted onto the network.
add_bogus_block_nonce_test() ->
    ar_storage:clear(),
    ar_storage:write_tx(
        [
            TX1 = ar_tx:new(<<"HELLO WORLD">>),
            TX2 = ar_tx:new(<<"NEXT BLOCK.">>)
        ]
    ),
    Node = ar_node:start(),
    GS0 = ar_gossip:init([Node]),
    B0 = ar_weave:init([]),
    ar_storage:write_block(B0),
    B1 = ar_weave:add(B0, [TX1]),
    LastB = hd(B1),
    ar_storage:write_block(hd(B1)),
    BL = [hd(B1), hd(B0)],
    Node ! {replace_block_list, BL},
	B2 = ar_weave:add(B1, [TX2]),
    ar_storage:write_block(hd(B2)),
	ar_gossip:send(GS0,
		{new_block,
			self(),
			(hd(B2))#block.height,
			(hd(B2))#block { nonce = <<"INCORRECT">> },
			find_recall_block(B2)
		}
	),
	receive after 500 -> ok end,
	Node ! {get_blocks, self()},
	receive {blocks, Node, [RecvdB|_]} -> LastB = ar_storage:read_block(RecvdB) end.


%% @doc Ensure that blocks with bogus hash lists are not accepted by the network.
add_bogus_hash_list_test() ->
    ar_storage:clear(),
    ar_storage:write_tx(
        [
            TX1 = ar_tx:new(<<"HELLO WORLD">>),
            TX2 = ar_tx:new(<<"NEXT BLOCK.">>)
        ]
    ),
    Node = ar_node:start(),
    GS0 = ar_gossip:init([Node]),
    B0 = ar_weave:init([]),
    ar_storage:write_block(B0),
    B1 = ar_weave:add(B0, [TX1]),
    LastB = hd(B1),
    ar_storage:write_block(hd(B1)),
    BL = [hd(B1), hd(B0)],
    Node ! {replace_block_list, BL},
	B2 = ar_weave:add(B1, [TX2]),
    ar_storage:write_block(hd(B2)),
	ar_gossip:send(GS0,
		{new_block,
			self(),
			(hd(B2))#block.height,
			(hd(B2))#block {
				hash_list = [<<"INCORRECT HASH">>|tl((hd(B2))#block.hash_list)]
			},
			find_recall_block(B2)
		}),
	receive after 500 -> ok end,
	Node ! {get_blocks, self()},
	receive {blocks, Node, [RecvdB|_]} -> LastB = ar_storage:read_block(RecvdB) end.

%% @doc Run a small, non-auto-mining blockweave. Mine blocks.
tiny_blockweave_with_mining_test() ->
	ar_storage:clear(),
	B0 = ar_weave:init([]),
	Node1 = start([], B0),
    ar_storage:write_block(B0),
	Node2 = start([Node1], B0),
	add_peers(Node1, Node2),
	mine(Node1),
	receive after 1000 -> ok end,
	B1 = get_blocks(Node2),
	1 = (hd(ar_storage:read_block(B1)))#block.height.

%% @doc Ensure that the network add data and have it mined into blocks.
tiny_blockweave_with_added_data_test() ->
	ar_storage:clear(),
	TestData = ar_tx:new(<<"TEST DATA">>),
	ar_storage:write_tx(TestData),
	B0 = ar_weave:init([]),
    ar_storage:write_block(B0),
	Node1 = start([], B0),
	Node2 = start([Node1], B0),
	add_peers(Node1, Node2),
	add_tx(Node2, TestData),
	receive after 1000 -> ok end,
	mine(Node1),
	receive after 1000 -> ok end,
	B1 = get_blocks(Node2),
	TestDataID  = TestData#tx.id,
	[TestDataID] = (hd(ar_storage:read_block(B1)))#block.txs.

%% @doc Test that a slightly larger network is able to receive data and propogate data and blocks.
large_blockweave_with_data_test_slow() ->
	ar_storage:clear(),
	TestData = ar_tx:new(<<"TEST DATA">>),
	ar_storage:write_tx(TestData),
	B0 = ar_weave:init([]),
	Nodes = [ start([], B0) || _ <- lists:seq(1, 200) ],
	[ add_peers(Node, ar_util:pick_random(Nodes, 100)) || Node <- Nodes ],
	add_tx(ar_util:pick_random(Nodes), TestData),
	receive after 2500 -> ok end,
	mine(ar_util:pick_random(Nodes)),
	receive after 2500 -> ok end,
	B1 = get_blocks(ar_util:pick_random(Nodes)),
	TestDataID  = TestData#tx.id,
	[TestDataID] = (hd(ar_storage:read_block(B1)))#block.txs.

%% @doc Test that large networks (500 nodes) with only 1% connectivity still function correctly.
large_weakly_connected_blockweave_with_data_test_slow() ->
	ar_storage:clear(),
	TestData = ar_tx:new(<<"TEST DATA">>),
	ar_storage:write_tx(TestData),
	B0 = ar_weave:init([]),
	Nodes = [ start([], B0) || _ <- lists:seq(1, 200) ],
	[ add_peers(Node, ar_util:pick_random(Nodes, 5)) || Node <- Nodes ],
	add_tx(ar_util:pick_random(Nodes), TestData),
	receive after 2500 -> ok end,
	mine(ar_util:pick_random(Nodes)),
	receive after 2500 -> ok end,
	B1 = get_blocks(ar_util:pick_random(Nodes)),
	TestDataID  = TestData#tx.id,
	[TestDataID] = (hd(ar_storage:read_block(B1)))#block.txs.

%% @doc Ensure that the network can add multiple peices of data and have it mined into blocks.
medium_blockweave_mine_multiple_data_test_slow() ->
	{Priv1, Pub1} = ar_wallet:new(),
	{Priv2, Pub2} = ar_wallet:new(),
	{_Priv3, Pub3} = ar_wallet:new(),
	TX = ar_tx:new(Pub2, ?AR(1), ?AR(9000), <<>>),
	SignedTX = ar_tx:sign(TX, Priv1, Pub1),
	TX2 = ar_tx:new(Pub3, ?AR(1), ?AR(500), <<>>),
	SignedTX2 = ar_tx:sign(TX2, Priv2, Pub2),
	B0 = ar_weave:init([]),
	Nodes = [ start([], B0) || _ <- lists:seq(1, 50) ],
	[ add_peers(Node, ar_util:pick_random(Nodes, 5)) || Node <- Nodes ],
	add_tx(ar_util:pick_random(Nodes), SignedTX),
	add_tx(ar_util:pick_random(Nodes), SignedTX2),
	receive after 1500 -> ok end,
	mine(ar_util:pick_random(Nodes)),
	receive after 1250 -> ok end,
	B1 = get_blocks(ar_util:pick_random(Nodes)),
	true = lists:member(SignedTX#tx.id, (hd(ar_storage:read_block(B1)))#block.txs),
	true = lists:member(SignedTX2#tx.id, (hd(ar_storage:read_block(B1)))#block.txs).

%% @doc Ensure that the network can mine multiple blocks correctly.
medium_blockweave_multi_mine_test() ->
	ar_storage:clear(),
	TestData1 = ar_tx:new(<<"TEST DATA1">>),
	ar_storage:write_tx(TestData1),
	TestData2 = ar_tx:new(<<"TEST DATA2">>),
	ar_storage:write_tx(TestData2),
	B0 = ar_weave:init([]),
	Nodes = [ start([], B0) || _ <- lists:seq(1, 50) ],
	[ add_peers(Node, ar_util:pick_random(Nodes, 5)) || Node <- Nodes ],
	add_tx(ar_util:pick_random(Nodes), TestData1),
	receive after 1000 -> ok end,
	mine(ar_util:pick_random(Nodes)),
	receive after 1000 -> ok end,
	B1 = get_blocks(ar_util:pick_random(Nodes)),
	add_tx(ar_util:pick_random(Nodes), TestData2),
	receive after 1000 -> ok end,
	mine(ar_util:pick_random(Nodes)),
	receive after 1000 -> ok end,
	B2 = get_blocks(ar_util:pick_random(Nodes)),
	TestDataID1 = TestData1#tx.id,
	TestDataID2 = TestData2#tx.id,
	[TestDataID1] = (hd(ar_storage:read_block(B1)))#block.txs,
	[TestDataID2] = (hd(ar_storage:read_block(B2)))#block.txs.

%% @doc Setup a network, mine a block, cause one node to forget that block.
%% Ensure that the 'truncated' node can still verify and accept new blocks.
tiny_collaborative_blockweave_mining_test() ->
	ar_storage:clear(),
	B0 = ar_weave:init([]),
	Node1 = start([], B0),
	Node2 = start([Node1], B0),
	add_peers(Node1, Node2),
	mine(Node1), % Mine B1
	receive after 500 -> ok end,
	mine(Node1), % Mine B2
	receive after 500 -> ok end,
	truncate(Node1),
	mine(Node2), % Mine B3
	receive after 500 -> ok end,
	B3 = get_blocks(Node1),
	3 = (hd(ar_storage:read_block(B3)))#block.height.


%% @doc Ensure that a 'claimed' block triggers a non-zero mining reward.
mining_reward_test() ->
	ar_storage:clear(),
	{_Priv1, Pub1} = ar_wallet:new(),
	Node1 = start([], ar_weave:init([]), 0, ar_wallet:to_address(Pub1)),
	mine(Node1),
	receive after 1000 -> ok end,
	true = (get_balance(Node1, Pub1) > 0).

%% @doc Check that other nodes accept a new block and associated mining reward.
multi_node_mining_reward_test() ->
	ar_storage:clear(),
	{_Priv1, Pub1} = ar_wallet:new(),
	Node1 = start([], B0 = ar_weave:init([])),
	Node2 = start([Node1], B0, 0, ar_wallet:to_address(Pub1)),
	mine(Node2),
	receive after 1000 -> ok end,
	true = (get_balance(Node1, Pub1) > 0).

%% @doc Create two new wallets and a blockweave with a wallet balance.
%% Create and verify execution of a signed exchange of value tx.
wallet_transaction_test_slow() ->
	ar_storage:clear(),
	{Priv1, Pub1} = ar_wallet:new(),
	{_Priv2, Pub2} = ar_wallet:new(),
	TX = ar_tx:new(ar_wallet:to_address(Pub2), ?AR(1), ?AR(9000), <<>>),
	SignedTX = ar_tx:sign(TX, Priv1, Pub1),
	B0 = ar_weave:init([{ar_wallet:to_address(Pub1), ?AR(10000), <<>>}]),
	Node1 = start([], B0),
	Node2 = start([Node1], B0),
	add_peers(Node1, Node2),
	add_tx(Node1, SignedTX),
	receive after 300 -> ok end,
	ar_storage:write_tx(SignedTX),
	mine(Node1), % Mine B1
	receive after 300 -> ok end,
	?AR(999) = get_balance(Node2, Pub1),
	?AR(9000) = get_balance(Node2, Pub2).

%% @doc Wallet0 -> Wallet1 | mine | Wallet1 -> Wallet2 | mine | check
wallet_two_transaction_test_slow() ->
	ar_storage:clear(),
	{Priv1, Pub1} = ar_wallet:new(),
	{Priv2, Pub2} = ar_wallet:new(),
	{_Priv3, Pub3} = ar_wallet:new(),
	TX = ar_tx:new(Pub2, ?AR(1), ?AR(9000), <<>>),
	SignedTX = ar_tx:sign(TX, Priv1, Pub1),
	TX2 = ar_tx:new(Pub3, ?AR(1), ?AR(500), <<>>),
	SignedTX2 = ar_tx:sign(TX2, Priv2, Pub2),
	B0 = ar_weave:init([{ar_wallet:to_address(Pub1), ?AR(10000), <<>>}], 8),
	Node1 = start([], B0),
	Node2 = start([Node1], B0),
	add_peers(Node1, Node2),
	add_tx(Node1, SignedTX),
	ar_storage:write_tx([SignedTX]),
	receive after 300 -> ok end,
	mine(Node1), % Mine B1
	receive after 1000 -> ok end,
    add_tx(Node2, SignedTX2),
    ar_storage:write_tx([SignedTX2]),
	receive after 1000 -> ok end,
	mine(Node2), % Mine B2
    receive after 300 -> ok end,
	?AR(999) = get_balance(Node1, Pub1),
	?AR(8499) = get_balance(Node1, Pub2),
	?AR(500) = get_balance(Node1, Pub3).

%% @doc Wallet1 -> Wallet2 | Wallet1 -> Wallet3 | mine | check
%% @doc Wallet1 -> Wallet2 | Wallet1 -> Wallet3 | mine | check
single_wallet_double_tx_before_mine_test_slow() ->
	ar_storage:clear(),
	{Priv1, Pub1} = ar_wallet:new(),
	{_Priv2, Pub2} = ar_wallet:new(),
	{_Priv3, Pub3} = ar_wallet:new(),
	OrphanedTX = ar_tx:new(Pub2, ?AR(1), ?AR(5000), <<>>),
	OrphanedTX2 = ar_tx:new(Pub3, ?AR(1), ?AR(4000), <<>>),
	TX = OrphanedTX#tx { owner = Pub1 },
	SignedTX = ar_tx:sign(TX, Priv1, Pub1),
	TX2 = OrphanedTX2#tx { owner = Pub1, last_tx = SignedTX#tx.id },
	SignedTX2 = ar_tx:sign(TX2, Priv1, Pub1),
	B0 = ar_weave:init([{ar_wallet:to_address(Pub1), ?AR(10000), <<>>}]),
	Node1 = start([], B0),
	Node2 = start([Node1], B0),
	add_peers(Node1, Node2),
	add_tx(Node1, SignedTX),
	ar_storage:write_tx([SignedTX]),
	receive after 500 -> ok end,
	add_tx(Node1, SignedTX2),
	ar_storage:write_tx([SignedTX2]),
	receive after 500 -> ok end,
	mine(Node1), % Mine B1
	receive after 500 -> ok end,
	?AR(998) = get_balance(Node2, Pub1),
	?AR(5000) = get_balance(Node2, Pub2),
	?AR(4000) = get_balance(Node2, Pub3).

%% @doc Verify the behaviour of out of order TX submission.
%% NOTE: The current behaviour (out of order TXs get dropped)
%% is not necessarily the behaviour we want, but we should keep
%% track of it.
single_wallet_double_tx_wrong_order_test_slow() ->
	ar_storage:clear(),
	{Priv1, Pub1} = ar_wallet:new(),
	{_Priv2, Pub2} = ar_wallet:new(),
	{_Priv3, Pub3} = ar_wallet:new(),
	TX = ar_tx:new(Pub2, ?AR(1), ?AR(5000), <<>>),
	TX2 = ar_tx:new(Pub3, ?AR(1), ?AR(4000), TX#tx.id),
	SignedTX = ar_tx:sign(TX, Priv1, Pub1),
	SignedTX2 = ar_tx:sign(TX2, Priv1, Pub1),
	B0 = ar_weave:init([{ar_wallet:to_address(Pub1), ?AR(10000), <<>>}]),
	Node1 = start([], B0),
	Node2 = start([Node1], B0),
	add_peers(Node1, Node2),
	add_tx(Node1, SignedTX2),
	receive after 500 -> ok end,
	add_tx(Node1, SignedTX),
	ar_storage:write_tx([SignedTX]),
	receive after 500 -> ok end,
	mine(Node1), % Mine B1
	receive after 200 -> ok end,
	?AR(4999) = get_balance(Node2, Pub1),
	?AR(5000) = get_balance(Node2, Pub2),
    ?AR(0) = get_balance(Node2, Pub3),
    CurrentB = get_current_block(whereis(http_entrypoint_node)),
    length(CurrentB#block.txs) == 1.


%% @doc Ensure that TX Id threading functions correctly (in the positive case).
tx_threading_test_slow() ->
	ar_storage:clear(),
	{Priv1, Pub1} = ar_wallet:new(),
	{_Priv2, Pub2} = ar_wallet:new(),
	TX = ar_tx:new(Pub2, ?AR(1), ?AR(1000), <<>>),
	SignedTX = ar_tx:sign(TX, Priv1, Pub1),
	TX2 = ar_tx:new(Pub2, ?AR(1), ?AR(1000), SignedTX#tx.id),
	SignedTX2 = ar_tx:sign(TX2, Priv1, Pub1),
	B0 = ar_weave:init([{ar_wallet:to_address(Pub1), ?AR(10000), <<>>}]),
	Node1 = start([], B0),
	Node2 = start([Node1], B0),
	add_peers(Node1, Node2),
	add_tx(Node1, SignedTX),
	ar_storage:write_tx([SignedTX,SignedTX2]),
	receive after 500 -> ok end,
	mine(Node1), % Mine B1
	receive after 300 -> ok end,
	add_tx(Node1, SignedTX2),
	receive after 500 -> ok end,
	mine(Node1), % Mine B1
	receive after 1000 -> ok end,
	?AR(7998) = get_balance(Node2, Pub1),
	?AR(2000) = get_balance(Node2, Pub2).

%% @doc Ensure that TX Id threading functions correctly (in the negative case).
bogus_tx_thread_test_slow() ->
	ar_storage:clear(),
	{Priv1, Pub1} = ar_wallet:new(),
	{_Priv2, Pub2} = ar_wallet:new(),
	TX = ar_tx:new(Pub2, ?AR(1), ?AR(1000), <<>>),
	TX2 = ar_tx:new(Pub2, ?AR(1), ?AR(1000), <<"INCORRECT TX ID">>),
	SignedTX = ar_tx:sign(TX, Priv1, Pub1),
	SignedTX2 = ar_tx:sign(TX2, Priv1, Pub1),
	B0 = ar_weave:init([{ar_wallet:to_address(Pub1), ?AR(10000), <<>>}]),
	Node1 = start([], B0),
	Node2 = start([Node1], B0),
	add_peers(Node1, Node2),
	add_tx(Node1, SignedTX),
	ar_storage:write_tx([SignedTX,SignedTX2]),
	mine(Node1), % Mine B1
	receive after 500 -> ok end,
	add_tx(Node1, SignedTX2),
	mine(Node1), % Mine B1
	receive after 500 -> ok end,
	?AR(8999) = get_balance(Node2, Pub1),
	?AR(1000) = get_balance(Node2, Pub2).

%% @doc Ensure that TX replay attack mitigation works.
replay_attack_test() ->
	ar_storage:clear(),
	{Priv1, Pub1} = ar_wallet:new(),
	{_Priv2, Pub2} = ar_wallet:new(),
	TX = ar_tx:new(Pub2, ?AR(1), ?AR(1000), <<>>),
	SignedTX = ar_tx:sign(TX, Priv1, Pub1),
	B0 = ar_weave:init([{ar_wallet:to_address(Pub1), ?AR(10000), <<>>}]),
	Node1 = start([], B0),
	Node2 = start([Node1], B0),
	add_peers(Node1, Node2),
	add_tx(Node1, SignedTX),
	ar_storage:write_tx(SignedTX),
	mine(Node1), % Mine B1
	receive after 500 -> ok end,
	add_tx(Node1, SignedTX),
	mine(Node1), % Mine B1
	receive after 500 -> ok end,
	?AR(8999) = get_balance(Node2, Pub1),
	?AR(1000) = get_balance(Node2, Pub2).

%% @doc Ensure last_tx functions after block mine.
last_tx_test() ->
	ar_storage:clear(),
	{Priv1, Pub1} = ar_wallet:new(),
	{_Priv2, Pub2} = ar_wallet:new(),
	TX = ar_tx:new(ar_wallet:to_address(Pub2), ?AR(1), ?AR(9000), <<>>),
	SignedTX = ar_tx:sign(TX, Priv1, Pub1),
	ID = SignedTX#tx.id,
	B0 = ar_weave:init([{ar_wallet:to_address(Pub1), ?AR(10000), <<>>}]),
	Node1 = start([], B0),
	Node2 = start([Node1], B0),
	add_peers(Node1, Node2),
	add_tx(Node1, SignedTX),
	ar_storage:write_tx(SignedTX),
	receive after 500 -> ok end,
	mine(Node1), % Mine B1
	receive after 500 -> ok end,
	ID = get_last_tx(Node2, Pub1).

%% @doc Ensure that rejoining functionality works
rejoin_test() ->
	ar_storage:clear(),
	B0 = ar_weave:init(),
	Node1 = start([], B0),
	Node2 = start([Node1], B0),
	mine(Node2), % Mine B1
	receive after 500 -> ok end,
	mine(Node1), % Mine B1
	receive after 500 -> ok end,
	rejoin(Node2, []),
	timer:sleep(500),
	get_blocks(Node1) == get_blocks(Node2).<|MERGE_RESOLUTION|>--- conflicted
+++ resolved
@@ -935,11 +935,6 @@
 	% Write new block and included TXs to local storage.
 	ar_storage:write_tx(BlockTXs),
 	ar_storage:write_block(NewB),
-<<<<<<< HEAD
-	ar_storage:write_tx(NewTXs),
-	app_search:update_tag_table(NewB),
-=======
->>>>>>> 66507e01
 	% Recurse over the new block.
 	ar:report_console(
 		[
@@ -1002,10 +997,7 @@
             );
 		true ->
 			ar_storage:write_tx(MinedTXs),
-<<<<<<< HEAD
-=======
 			ar_storage:write_block(NextB),
->>>>>>> 66507e01
 			app_search:update_tag_table(NextB),
 			{NewGS, _} =
 				ar_gossip:send(
